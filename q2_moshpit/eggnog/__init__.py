# ----------------------------------------------------------------------------
# Copyright (c) 2022, QIIME 2 development team.
#
# Distributed under the terms of the Modified BSD License.
#
# The full license is in the file LICENSE, distributed with this software.
# ----------------------------------------------------------------------------
from .orthologs import (
    eggnog_diamond_search, _eggnog_diamond_search, eggnog_hmmer_search,
    _eggnog_hmmer_search, _eggnog_feature_table,
)
from .annotation import eggnog_annotate, _eggnog_annotate
from .dbs import (
    fetch_eggnog_db, fetch_diamond_db, build_custom_diamond_db,
    fetch_eggnog_proteins, build_eggnog_diamond_db, fetch_ncbi_taxonomy,
    fetch_eggnog_hmmer_db
)
from .annotations import extract_annotations


__all__ = [
    'eggnog_diamond_search', '_eggnog_diamond_search', 'eggnog_annotate',
    '_eggnog_feature_table', 'fetch_eggnog_db', 'fetch_diamond_db',
    'build_custom_diamond_db', 'fetch_eggnog_proteins',
    'build_eggnog_diamond_db', 'fetch_ncbi_taxonomy', '_eggnog_annotate',
<<<<<<< HEAD
    'extract_annotations'
=======
    'fetch_eggnog_hmmer_db', 'eggnog_hmmer_search', '_eggnog_hmmer_search',
>>>>>>> 11ec5c4c
]<|MERGE_RESOLUTION|>--- conflicted
+++ resolved
@@ -23,9 +23,6 @@
     '_eggnog_feature_table', 'fetch_eggnog_db', 'fetch_diamond_db',
     'build_custom_diamond_db', 'fetch_eggnog_proteins',
     'build_eggnog_diamond_db', 'fetch_ncbi_taxonomy', '_eggnog_annotate',
-<<<<<<< HEAD
+    'fetch_eggnog_hmmer_db', 'eggnog_hmmer_search', '_eggnog_hmmer_search',
     'extract_annotations'
-=======
-    'fetch_eggnog_hmmer_db', 'eggnog_hmmer_search', '_eggnog_hmmer_search',
->>>>>>> 11ec5c4c
 ]