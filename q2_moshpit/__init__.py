--- conflicted
+++ resolved
@@ -33,10 +33,6 @@
     'kaiju_class', 'kaiju_db', 'dereplicate_mags', 'eggnog',
     'busco', 'prodigal', 'kraken_helpers', 'partition',
     'filter_derep_mags', 'filter_mags', 'get_feature_lengths',
-<<<<<<< HEAD
-    'abundance'
-=======
     'multiply_tables', '_multiply_tables', '_multiply_tables_pa',
-    '_multiply_tables_relative'
->>>>>>> 1cd22835
+    '_multiply_tables_relative', 'abundance'
 ]