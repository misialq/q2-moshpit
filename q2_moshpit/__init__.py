# ----------------------------------------------------------------------------
# Copyright (c) 2022-2023, QIIME 2 development team.
#
# Distributed under the terms of the Modified BSD License.
#
# The full license is in the file LICENSE, distributed with this software.
# ----------------------------------------------------------------------------

from . import busco
from . import eggnog
from . import partition
from . import prodigal
from ._version import get_versions
from .dereplication import dereplicate_mags
from .filtering import filter_derep_mags, filter_mags
from .kaiju import classification as kaiju_class, database as kaiju_db
from .kraken2 import (
    classification as kraken_class,
    database as kraken_db, bracken,
    helpers as kraken_helpers
)
from .metabat2 import metabat2
from ._utils import get_feature_lengths

__version__ = get_versions()['version']
del get_versions

__all__ = [
    'metabat2', 'bracken', 'kraken_class', 'kraken_db',
    'kaiju_class', 'kaiju_db', 'dereplicate_mags', 'eggnog',
    'busco', 'prodigal', 'kraken_helpers', 'partition',
<<<<<<< HEAD
    'get_feature_lengths'
=======
    'filter_derep_mags', 'filter_mags'
>>>>>>> a38cd74b
]<|MERGE_RESOLUTION|>--- conflicted
+++ resolved
@@ -29,9 +29,5 @@
     'metabat2', 'bracken', 'kraken_class', 'kraken_db',
     'kaiju_class', 'kaiju_db', 'dereplicate_mags', 'eggnog',
     'busco', 'prodigal', 'kraken_helpers', 'partition',
-<<<<<<< HEAD
-    'get_feature_lengths'
-=======
-    'filter_derep_mags', 'filter_mags'
->>>>>>> a38cd74b
+    'get_feature_lengths', 'filter_derep_mags', 'filter_mags'
 ]