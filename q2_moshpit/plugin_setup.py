--- conflicted
+++ resolved
@@ -18,7 +18,8 @@
 )
 from q2_types.feature_table import FeatureTable, Frequency, PresenceAbsence
 from q2_types.per_sample_sequences import (
-    SequencesWithQuality, PairedEndSequencesWithQuality, MAGs, Contigs, SingleBowtie2Index
+    SequencesWithQuality, PairedEndSequencesWithQuality, MAGs, Contigs,
+    SingleBowtie2Index
 )
 from q2_types.sample_data import SampleData
 from q2_types.feature_map import FeatureMap, MAGtoContigs
@@ -1197,7 +1198,39 @@
 )
 
 plugin.methods.register_function(
-<<<<<<< HEAD
+    function=q2_moshpit.abundance.estimate_mag_abundance,
+    inputs={
+        "maps": FeatureData[AlignmentMap],
+        "mag_lengths":
+            FeatureData[SequenceCharacteristics % Properties("length")],
+    },
+    parameters={
+        "metric": Str % Choices(["rpkm", "tpm"]),
+        "threads": Int % Range(1, None),
+    },
+    outputs=[
+        ("abundances", FeatureTable[Frequency]),
+    ],
+    input_descriptions={
+        "maps": "Bowtie2 alignment maps between reads and MAGs for which "
+                "the abundance should be estimated.",
+        "mag_lengths": "Table containing length of every MAG.",
+    },
+    parameter_descriptions={
+        "metric": "Metric to be used as a proxy of MAG abundance.",
+        "threads": "Number of threads to pass to samtools."
+    },
+    output_descriptions={
+        "abundances": "MAG abundances.",
+    },
+    name="Estimate MAG abundance.",
+    description="This method estimates MAG abundances by mapping the "
+                "reads to MAGs and calculating respective metric values"
+                "which are then used as a proxy for the frequency.",
+    citations=[],
+)
+
+plugin.methods.register_function(
     function=q2_moshpit._utils.get_feature_lengths,
     inputs={
         "features": FeatureData[MAG],
@@ -1269,37 +1302,4 @@
     BUSCOResults,
     artifact_format=BUSCOResultsDirectoryFormat)
 plugin.register_formats(BUSCOResultsFormat, BUSCOResultsDirectoryFormat)
-importlib.import_module('q2_moshpit.busco.types._transformer')
-=======
-    function=q2_moshpit.abundance.estimate_mag_abundance,
-    inputs={
-        "maps": FeatureData[AlignmentMap],
-        "mag_lengths":
-            FeatureData[SequenceCharacteristics % Properties("length")],
-    },
-    parameters={
-        "metric": Str % Choices(["rpkm", "tpm"]),
-        "threads": Int % Range(1, None),
-    },
-    outputs=[
-        ("abundances", FeatureTable[Frequency]),
-    ],
-    input_descriptions={
-        "maps": "Bowtie2 alignment maps between reads and MAGs for which "
-                "the abundance should be estimated.",
-        "mag_lengths": "Table containing length of every MAG.",
-    },
-    parameter_descriptions={
-        "metric": "Metric to be used as a proxy of MAG abundance.",
-        "threads": "Number of threads to pass to samtools."
-    },
-    output_descriptions={
-        "abundances": "MAG abundances.",
-    },
-    name="Estimate MAG abundance.",
-    description="This method estimates MAG abundances by mapping the "
-                "reads to MAGs and calculating respective metric values"
-                "which are then used as a proxy for the frequency.",
-    citations=[],
-)
->>>>>>> 76633161
+importlib.import_module('q2_moshpit.busco.types._transformer')